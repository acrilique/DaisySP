--- conflicted
+++ resolved
@@ -36,12 +36,9 @@
 reverbsc \
 svf \
 tone \
-<<<<<<< HEAD
 variablesawosc \
-=======
 variableshapeosc \
 vosim \
->>>>>>> f9f5087b
 
 # certain modules are only header files:
 # delayline 
