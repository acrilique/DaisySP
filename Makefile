TARGET = libdaisysp

MODULE_DIR = modules
MODULES = \
adenv \
adsr  \
allpass \
autowah \
atone \
balance \
biquad \
blosc \
bitcrush \
clockednoise \
comb \
compressor \
crossfade \
dcblock \
decimator \
drip \
fm2 \
fold \
formantosc \
grainlet \
jitter \
line \
limiter \
moogladder \
nlfilt \
metro \
mode \
oscillator \
oscillatorbank \
<<<<<<< HEAD
particle \
=======
overdrive \
>>>>>>> 0fabf147
phasor \
pluck \
port \
resonator \
reverbsc \
svf \
tone \
variablesawosc \
variableshapeosc \
vosim \
zoscillator \

# certain modules are only header files:
# delayline 
# pitchshifter
# whitenoise
# polypluck

# TODO: Consider making this work for PCs as well?

CHIPSET = stm32f7x

######################################
# building variables
######################################
# debug build?
#DEBUG = 0
# optimization
#OPT = -Og
OPT = -O3

#######################################
# paths
#######################################
# source path
SOURCES_DIR =  \

# Build path
BUILD_DIR = build

######################################
# source
######################################

# C sources
C_SOURCES += $(addsuffix .c, $(MODULE_DIR)/$(MODULES))
# CPP sources
CPP_SOURCES += $(addsuffix .cpp, $(MODULE_DIR)/$(MODULES))

#######################################
# binaries
#######################################
PREFIX = arm-none-eabi-
# The gcc compiler bin path can be either defined in make command via GCC_PATH variable (> make GCC_PATH=xxx)
# either it can be added to the PATH environment variable.
ifdef GCC_PATH
CC = $(GCC_PATH)/$(PREFIX)gcc
CXX = $(GCC_PATH)/$(PREFIX)g++
AS = $(GCC_PATH)/$(PREFIX)gcc -x assembler-with-cpp
CP = $(GCC_PATH)/$(PREFIX)objcopy
SZ = $(GCC_PATH)/$(PREFIX)size
AR = $(GCC_PATH)/$(PREFIX)ar
GDB = $(GCC_PATH)/$(PREFIX)gdb
else
CC = $(PREFIX)gcc
CXX = $(PREFIX)g++
AS = $(PREFIX)gcc -x assembler-with-cpp
CP = $(PREFIX)objcopy
SZ = $(PREFIX)size
AR = $(PREFIX)ar
GDB = $(PREFIX)gdb
endif
HEX = $(CP) -O ihex
BIN = $(CP) -O binary -S

#######################################
# CFLAGS
#######################################

# language standards
C_STD = -std=gnu11
CPP_STD = -std=gnu++14

# cpu
CPU = -mcpu=cortex-m7

# fpu
FPU = -mfpu=fpv5-d16

# float-abi
FLOAT-ABI = -mfloat-abi=hard

# mcu
MCU = $(CPU) -mthumb $(FPU) $(FLOAT-ABI)

# macros for gcc
# AS defines
AS_DEFS = 

# C defines
C_DEFS =  \
-DUSE_HAL_DRIVER \
-DSTM32H750xx \
-DUSE_HAL_DRIVER \
-DSTM32H750xx

C_INCLUDES = \
-I. \

# compile gcc flags
ASFLAGS = $(MCU) $(AS_DEFS) $(AS_INCLUDES) $(OPT) -Wall -fdata-sections -ffunction-sections

CFLAGS = $(MCU) $(C_DEFS) $(C_INCLUDES) $(OPT) -Wall -Werror -fdata-sections -ffunction-sections

ifeq ($(DEBUG), 1)
CFLAGS += -g -gdwarf-2
endif

# Generate dependency information
CFLAGS += -MMD -MP -MF"$(@:%.o=%.d)" -MT"$(@:%.o=%.d)"

CPPFLAGS = $(CFLAGS)
CPPFLAGS += \
-fno-exceptions \
-finline-functions

#######################################
# LDFLAGS # Not Used 
# TODO: Clean this up.
#######################################
# link script
#LDSCRIPT = STM32H750IB_FLASH.lds

# libraries
#LIBS = lc -lm -lnosys 
#LIBDIR = 
#LDFLAGS = $(MCU) -specs=nano.specs -T$(LDSCRIPT) $(LIBDIR) $(LIBS) -Wl,-Map=$(BUILD_DIR)/$(TARGET).map,--cref -Wl,--gc-sections

# default action: build all
all: $(BUILD_DIR)/$(TARGET).a 

#######################################
# build the library
#######################################

# list of objects
OBJECTS = $(addprefix $(BUILD_DIR)/,$(notdir $(C_SOURCES:.c=.o)))
vpath %.c $(sort $(dir $(C_SOURCES)))
OBJECTS += $(addprefix $(BUILD_DIR)/,$(notdir $(CPP_SOURCES:.cpp=.o)))
vpath %.cpp $(sort $(dir $(CPP_SOURCES)))
# list of ASM program objects
OBJECTS += $(addprefix $(BUILD_DIR)/,$(notdir $(ASM_SOURCES:.s=.o)))
vpath %.s $(sort $(dir $(ASM_SOURCES)))

$(BUILD_DIR)/%.o: %.c Makefile | $(BUILD_DIR)
	$(CC) -c $(CFLAGS) $(C_STD) -static -Wa,-a,-ad,-alms=$(BUILD_DIR)/$(notdir $(<:.c=.lst)) $< -o $@

$(BUILD_DIR)/%.o: %.cpp Makefile | $(BUILD_DIR)
	$(CXX) -c $(CPPFLAGS) $(CPP_STD) -static -Wa,-a,-ad,-alms=$(BUILD_DIR)/$(notdir $(<:.cpp=.lst)) $< -o $@

$(BUILD_DIR)/%.o: %.s Makefile | $(BUILD_DIR)
	$(AS) -c $(CFLAGS) $< -o $@

$(BUILD_DIR)/$(TARGET).a: $(OBJECTS) Makefile
	$(AR) rcs $@ $(OBJECTS)

$(BUILD_DIR):
	mkdir $@        

#######################################
# clean up
#######################################
clean:
	-rm -fR $(BUILD_DIR)
#######################################

# dependencies
#######################################
-include $(wildcard $(BUILD_DIR)/*.d)<|MERGE_RESOLUTION|>--- conflicted
+++ resolved
@@ -31,11 +31,8 @@
 mode \
 oscillator \
 oscillatorbank \
-<<<<<<< HEAD
+overdrive \
 particle \
-=======
-overdrive \
->>>>>>> 0fabf147
 phasor \
 pluck \
 port \
