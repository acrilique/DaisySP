--- conflicted
+++ resolved
@@ -36,11 +36,8 @@
 reverbsc \
 svf \
 tone \
-<<<<<<< HEAD
 variableshapeosc \
-=======
 vosim \
->>>>>>> e672a61a
 
 # certain modules are only header files:
 # delayline 
