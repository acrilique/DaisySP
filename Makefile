--- conflicted
+++ resolved
@@ -36,13 +36,10 @@
 reverbsc \
 svf \
 tone \
-<<<<<<< HEAD
-zoscillator \
-=======
 variablesawosc \
 variableshapeosc \
 vosim \
->>>>>>> 66224f85
+zoscillator \
 
 # certain modules are only header files:
 # delayline 
