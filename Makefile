--- conflicted
+++ resolved
@@ -6,12 +6,9 @@
 adsr  \
 autowah \
 atone \
-<<<<<<< HEAD
 balance \
 biquad \
-=======
 allpass \
->>>>>>> 92e4090f
 blosc \
 bitcrush \
 compressor \
