TARGET = libdaisysp

MODULE_DIR = modules
MODULES = \
adenv \
adsr  \
autowah \
atone \
balance \
biquad \
allpass \
blosc \
bitcrush \
comb \
compressor \
crossfade \
dcblock \
decimator \
<<<<<<< HEAD
fold \
=======
drip \
>>>>>>> bc2e25b0
line \
limiter \
moogladder \
nlfilt \
metro \
mode \
oscillator \
phasor \
pluck \
port \
reverbsc \
svf \
tone \

# certain modules are only header files:
# delayline 
# pitchshifter
# whitenoise
# polypluck

# TODO: Consider making this work for PCs as well?

CHIPSET = stm32f7x

######################################
# building variables
######################################
# debug build?
#DEBUG = 0
# optimization
#OPT = -Og
OPT = -O3

#######################################
# paths
#######################################
# source path
SOURCES_DIR =  \

# Build path
BUILD_DIR = build

######################################
# source
######################################

# C sources
C_SOURCES += $(addsuffix .c, $(MODULE_DIR)/$(MODULES))
# CPP sources
CPP_SOURCES += $(addsuffix .cpp, $(MODULE_DIR)/$(MODULES))

#######################################
# binaries
#######################################
PREFIX = arm-none-eabi-
# The gcc compiler bin path can be either defined in make command via GCC_PATH variable (> make GCC_PATH=xxx)
# either it can be added to the PATH environment variable.
ifdef GCC_PATH
CC = $(GCC_PATH)/$(PREFIX)gcc
CXX = $(GCC_PATH)/$(PREFIX)g++
AS = $(GCC_PATH)/$(PREFIX)gcc -x assembler-with-cpp
CP = $(GCC_PATH)/$(PREFIX)objcopy
SZ = $(GCC_PATH)/$(PREFIX)size
AR = $(GCC_PATH)/$(PREFIX)ar
GDB = $(GCC_PATH)/$(PREFIX)gdb
else
CC = $(PREFIX)gcc
CXX = $(PREFIX)g++
AS = $(PREFIX)gcc -x assembler-with-cpp
CP = $(PREFIX)objcopy
SZ = $(PREFIX)size
AR = $(PREFIX)ar
GDB = $(PREFIX)gdb
endif
HEX = $(CP) -O ihex
BIN = $(CP) -O binary -S

#######################################
# CFLAGS
#######################################
# cpu
CPU = -mcpu=cortex-m7

# fpu
FPU = -mfpu=fpv5-d16

# float-abi
FLOAT-ABI = -mfloat-abi=hard

# mcu
MCU = $(CPU) -mthumb $(FPU) $(FLOAT-ABI)

# macros for gcc
# AS defines
AS_DEFS = 

# C defines
C_DEFS =  \
-DUSE_HAL_DRIVER \
-DSTM32H750xx \
-DUSE_HAL_DRIVER \
-DSTM32H750xx

C_INCLUDES = \
-I. \

# compile gcc flags
ASFLAGS = $(MCU) $(AS_DEFS) $(AS_INCLUDES) $(OPT) -Wall -fdata-sections -ffunction-sections

CFLAGS = $(MCU) $(C_DEFS) $(C_INCLUDES) $(OPT) -Wall -fdata-sections -ffunction-sections

ifeq ($(DEBUG), 1)
CFLAGS += -g -gdwarf-2
endif

# Generate dependency information
CFLAGS += -MMD -MP -MF"$(@:%.o=%.d)" -MT"$(@:%.o=%.d)"

CPPFLAGS = $(CFLAGS)
CPPFLAGS += \
-fno-exceptions \
-finline-functions

#######################################
# LDFLAGS # Not Used 
# TODO: Clean this up.
#######################################
# link script
#LDSCRIPT = STM32H750IB_FLASH.lds

# libraries
#LIBS = lc -lm -lnosys 
#LIBDIR = 
#LDFLAGS = $(MCU) -specs=nano.specs -T$(LDSCRIPT) $(LIBDIR) $(LIBS) -Wl,-Map=$(BUILD_DIR)/$(TARGET).map,--cref -Wl,--gc-sections

# default action: build all
all: $(BUILD_DIR)/$(TARGET).a 

#######################################
# build the library
#######################################

# list of objects
OBJECTS = $(addprefix $(BUILD_DIR)/,$(notdir $(C_SOURCES:.c=.o)))
vpath %.c $(sort $(dir $(C_SOURCES)))
OBJECTS += $(addprefix $(BUILD_DIR)/,$(notdir $(CPP_SOURCES:.cpp=.o)))
vpath %.cpp $(sort $(dir $(CPP_SOURCES)))
# list of ASM program objects
OBJECTS += $(addprefix $(BUILD_DIR)/,$(notdir $(ASM_SOURCES:.s=.o)))
vpath %.s $(sort $(dir $(ASM_SOURCES)))

$(BUILD_DIR)/%.o: %.c Makefile | $(BUILD_DIR)
	$(CC) -c $(CFLAGS) -static -Wa,-a,-ad,-alms=$(BUILD_DIR)/$(notdir $(<:.c=.lst)) $< -o $@

$(BUILD_DIR)/%.o: %.cpp Makefile | $(BUILD_DIR)
	$(CXX) -c $(CPPFLAGS) -static -Wa,-a,-ad,-alms=$(BUILD_DIR)/$(notdir $(<:.cpp=.lst)) $< -o $@

$(BUILD_DIR)/%.o: %.s Makefile | $(BUILD_DIR)
	$(AS) -c $(CFLAGS) $< -o $@

$(BUILD_DIR)/$(TARGET).a: $(OBJECTS) Makefile
	$(AR) rcs $@ $(OBJECTS)

$(BUILD_DIR):
	mkdir $@        

#######################################
# clean up
#######################################
clean:
	-rm -fR $(BUILD_DIR)
#######################################

# dependencies
#######################################
-include $(wildcard $(BUILD_DIR)/*.d)<|MERGE_RESOLUTION|>--- conflicted
+++ resolved
@@ -16,11 +16,8 @@
 crossfade \
 dcblock \
 decimator \
-<<<<<<< HEAD
 fold \
-=======
 drip \
->>>>>>> bc2e25b0
 line \
 limiter \
 moogladder \
